--- conflicted
+++ resolved
@@ -405,11 +405,7 @@
 
 let parse = (source, context) => {
     let tokenizer = createTokenizer();
-<<<<<<< HEAD
-    let parser = new NewParser(tokenizer, source);
-=======
     let parser = new Parser(tokenizer, source);
->>>>>>> 449b177b
     let tree = parser.parse();
     if (parser.current_token != null) {
         throw syntaxRuleError(parser.current_token);
@@ -421,11 +417,7 @@
 
 let parseUntilTerminator = (source, terminator, context) => {
     let tokenizer = createTokenizer();
-<<<<<<< HEAD
-    let parser = new NewParser(tokenizer, source);
-=======
     let parser = new Parser(tokenizer, source);
->>>>>>> 449b177b
     let tree = parser.parse();
     let next = parser.current_token;
     if (!next) {
