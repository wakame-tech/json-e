from __future__ import absolute_import, print_function, unicode_literals

import re
import json as json
from .shared import JSONTemplateError, TemplateError, DeleteMarker, string, to_str
from . import shared
from .interpreter import ExpressionEvaluator
from .six import viewitems
import functools

operators = {}
IDENTIFIER_RE = re.compile(r'[a-zA-Z_][a-zA-Z0-9_]*$')


def operator(name):
    def wrap(fn):
        operators[name] = fn
        return fn
    return wrap


def evaluateExpression(expr, context):
    evaluator = ExpressionEvaluator(context)
    return evaluator.parse(expr)


_interpolation_start_re = re.compile(r'\$?\${')
def interpolate(string, context):
    mo = _interpolation_start_re.search(string)
    if not mo:
        return string

    result = []
    evaluator = ExpressionEvaluator(context)

    while True:
        result.append(string[:mo.start()])
        if mo.group() != '$${':
            string = string[mo.end():]
            parsed, offset = evaluator.parseUntilTerminator(string, '}')
            if isinstance(parsed, (list, dict)):
                raise TemplateError(
                    "interpolation of '{}' produced an array or object".format(string[:offset]))
            if to_str(parsed) == "null":
                result.append("")
            else:
                result.append(to_str(parsed))
            string = string[offset + 1:]
        else:  # found `$${`
            result.append('${')
            string = string[mo.end():]

        mo = _interpolation_start_re.search(string)
        if not mo:
            result.append(string)
            break

    return ''.join(result)


@operator('$eval')
def eval(template, context):
    return evaluateExpression(renderValue(template['$eval'], context), context)


@operator('$flatten')
def flatten(template, context):
    value = renderValue(template['$flatten'], context)
    if not isinstance(value, list):
        raise TemplateError('$flatten value must evaluate to an array')

    def gen():
        for e in value:
            if isinstance(e, list):
                for e2 in e:
                    yield e2
            else:
                yield e
    return list(gen())


@operator('$flattenDeep')
def flattenDeep(template, context):
    value = renderValue(template['$flattenDeep'], context)
    if not isinstance(value, list):
        raise TemplateError('$flattenDeep value must evaluate to an array')

    def gen(value):
        if isinstance(value, list):
            for e in value:
                for sub in gen(e):
                    yield sub
        else:
            yield value

    return list(gen(value))


@operator('$fromNow')
def fromNow(template, context):
    offset = renderValue(template['$fromNow'], context)
    reference = renderValue(template['from'], context) if 'from' in template else context.get('now')

    if not isinstance(offset, string):
        raise TemplateError("$fromNow expects a string")
    return shared.fromNow(offset, reference)


@operator('$if')
def ifConstruct(template, context):
    condition = evaluateExpression(template['$if'], context)
    try:
        if condition:
            rv = template['then']
        else:
            rv = template['else']
    except KeyError:
        return DeleteMarker
    return renderValue(rv, context)


@operator('$json')
def jsonConstruct(template, context):
    value = renderValue(template['$json'], context)
    return json.dumps(value, separators=(',', ':'))


@operator('$let')
def let(template, context):
    variables = renderValue(template['$let'], context)    
    
    if not isinstance(variables, dict):
        raise TemplateError("$let value must evaluate to an object")
    else:
<<<<<<< HEAD
        if not all(_let_re.match(variableName) for variableName in variables.keys()):
=======
        if not all(IDENTIFIER_RE.match(variableNames) for variableNames in variables.keys()):
>>>>>>> 297d8870
            raise TemplateError('top level keys of $let must follow /[a-zA-Z_][a-zA-Z0-9_]*/')
    subcontext = context.copy()
    subcontext.update(variables)
    try:
        in_expression = template['in']
    except KeyError:
        raise TemplateError("$let operator requires an `in` clause")
    return renderValue(in_expression, subcontext)


@operator('$map')
def map(template, context):
    value = renderValue(template['$map'], context)
    if not isinstance(value, list) and not isinstance(value, dict):
        raise TemplateError("$map value must evaluate to an array or object")

    is_obj = isinstance(value, dict)

    each_keys = [k for k in template if k.startswith('each(')]
    if len(each_keys) != 1:
        raise TemplateError("$map requires exactly one other property, each(..)")
    each_key = each_keys[0]
    each_var = each_key[5:-1]
    each_template = template[each_key]

    if is_obj:
        value = [{'key': v[0], 'val': v[1]} for v in value.items()]

    def gen():
        subcontext = context.copy()
        for elt in value:
            subcontext[each_var] = elt
            elt = renderValue(each_template, subcontext)
            if elt is not DeleteMarker:
                yield elt

    if is_obj:
        v = dict()
        for e in gen():
            v.update(e)
        return v
    else:
        return list(gen())


@operator('$merge')
def merge(template, context):
    value = renderValue(template['$merge'], context)
    if not isinstance(value, list) or not all(isinstance(e, dict) for e in value):
        raise TemplateError("$merge value must evaluate to an array of objects")
    v = dict()
    for e in value:
        v.update(e)
    return v


@operator('$mergeDeep')
def merge(template, context):
    value = renderValue(template['$mergeDeep'], context)
    if not isinstance(value, list) or not all(isinstance(e, dict) for e in value):
        raise TemplateError("$mergeDeep value must evaluate to an array of objects")
    def merge(l, r):
        if isinstance(l, list) and isinstance(r, list):
            return l + r
        if isinstance(l, dict) and isinstance(r, dict):
            res = l.copy()
            for k, v in viewitems(r):
                if k in l:
                    res[k] = merge(l[k], v)
                else:
                    res[k] = v
            return res
        return r
    if len(value) == 0:
        return {}
    return functools.reduce(merge, value[1:], value[0])


@operator('$reverse')
def reverse(template, context):
    value = renderValue(template['$reverse'], context)
    if not isinstance(value, list):
        raise TemplateError("$reverse value must evaluate to an array")
    return list(reversed(value))


@operator('$sort')
def sort(template, context):
    value = renderValue(template['$sort'], context)
    if not isinstance(value, list):
        raise TemplateError("$sort value must evaluate to an array")

    # handle by(..) if given, applying the schwartzian transform
    by_keys = [k for k in template if k.startswith('by(')]
    if len(by_keys) == 1:
        by_key = by_keys[0]
        by_var = by_key[3:-1]
        by_expr = template[by_key]

        def xform():
            subcontext = context.copy()
            for e in value:
                subcontext[by_var] = e
                yield evaluateExpression(by_expr, subcontext), e
        to_sort = list(xform())
    elif len(by_keys) == 0:
        to_sort = [(e, e) for e in value]
    else:
        raise TemplateError('only one by(..) is allowed')

    # check types
    try:
        eltype = type(to_sort[0][0])
    except IndexError:
        return []
    if eltype in (list, dict, bool, type(None)):
        raise TemplateError('$sort values must be sortable')
    if not all(isinstance(e[0], eltype) for e in to_sort):
        raise TemplateError('$sorted values must all have the same type')

    # unzip the schwartzian transform
    return list(e[1] for e in sorted(to_sort))


def renderValue(template, context):
    if isinstance(template, string):
        return interpolate(template, context)

    elif isinstance(template, dict):
        matches = [k for k in template if k in operators]
        if matches:
            if len(matches) > 1:
                raise TemplateError("only one operator allowed")
            return operators[matches[0]](template, context)

        def updated():
            for k, v in viewitems(template):
                if k.startswith('$$'):
                    k = k[1:]
                elif k.startswith('$') and IDENTIFIER_RE.match(k[1:]):
                    raise TemplateError('$<identifier> is reserved; ues $$<identifier>')
                else:
                    k = interpolate(k, context)

                try:
                    v = renderValue(v, context)
                except JSONTemplateError as e:
                    if IDENTIFIER_RE.match(k):
                        e.add_location('.{}'.format(k))
                    else:
                        e.add_location('[{}]'.format(json.dumps(k)))
                    raise
                if v is not DeleteMarker:
                    yield k, v
        return dict(updated())

    elif isinstance(template, list):
        def updated():
            for i, e in enumerate(template):
                try:
                    v = renderValue(e, context)
                    if v is not DeleteMarker:
                        yield v
                except JSONTemplateError as e:
                    e.add_location('[{}]'.format(i))
                    raise
        return list(updated())

    else:
        return template<|MERGE_RESOLUTION|>--- conflicted
+++ resolved
@@ -132,12 +132,9 @@
     if not isinstance(variables, dict):
         raise TemplateError("$let value must evaluate to an object")
     else:
-<<<<<<< HEAD
-        if not all(_let_re.match(variableName) for variableName in variables.keys()):
-=======
         if not all(IDENTIFIER_RE.match(variableNames) for variableNames in variables.keys()):
->>>>>>> 297d8870
-            raise TemplateError('top level keys of $let must follow /[a-zA-Z_][a-zA-Z0-9_]*/')
+          raise TemplateError('top level keys of $let must follow /[a-zA-Z_][a-zA-Z0-9_]*/')
+    
     subcontext = context.copy()
     subcontext.update(variables)
     try:
